--- conflicted
+++ resolved
@@ -111,11 +111,8 @@
           return value
         elsif value.respond_to?(:to_time)
           return value
-<<<<<<< HEAD
-=======
         elsif value.respond_to?(:to_hash) && value.keys.sort == [:latitude, :longitude]
           return value
->>>>>>> 8f12d410
         elsif value.respond_to?(:read) && value.respond_to?(:rewind)
           # Always convert an IO object to a StringIO when storing.
           value.rewind
